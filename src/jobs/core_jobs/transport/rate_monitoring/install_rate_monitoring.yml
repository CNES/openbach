#   OpenBACH is a generic testbed able to control/configure multiple
#   network/physical entities (under test) and collect data from them. It is
#   composed of an Auditorium (HMIs), a Controller, a Collector and multiple
#   Agents (one for each network entity that wants to be tested).
#   
#   
#   Copyright © 2016-2020 CNES
#   
#   
#   This file is part of the OpenBACH testbed.
#   
#   
#   OpenBACH is a free software : you can redistribute it and/or modify it under
#   the terms of the GNU General Public License as published by the Free Software
#   Foundation, either version 3 of the License, or (at your option) any later
#   version.
#   
#   This program is distributed in the hope that it will be useful, but WITHOUT
#   ANY WARRANTY, without even the implied warranty of MERCHANTABILITY or FITNESS
#   FOR A PARTICULAR PURPOSE. See the GNU General Public License for more
#   details.
#   
#   You should have received a copy of the GNU General Public License along with
#   this program. If not, see http://www.gnu.org/licenses/.

---

- name: Install Python Dependencies
<<<<<<< HEAD
  pip: name={{ item.name }} executable=pip3 version={{ item.version }}
  with_items:
    - {name: python-iptables, version: 0.12.0}
=======
  pip:
    name: python-iptables
    version: 0.12.0
    executable: pip3
>>>>>>> 25d0b3a7
  become: yes
  environment: "{{ openbach_proxies }}"
  
- name: Create the Rate Monitoring Job Repository
  file:
    path: /opt/openbach/agent/jobs/{{ job_name }}
    state: directory
    mode: 0755

- name: Install the Rate Monitoring Job
  copy:
    src: "{{ item }}"
    dest: /opt/openbach/agent/jobs/{{ job_name }}/
    mode: 0644
  with_items:
    - rate_monitoring.py
    - rate_monitoring_rstats_filter.conf
    - rate_monitoring.help<|MERGE_RESOLUTION|>--- conflicted
+++ resolved
@@ -26,16 +26,10 @@
 ---
 
 - name: Install Python Dependencies
-<<<<<<< HEAD
-  pip: name={{ item.name }} executable=pip3 version={{ item.version }}
-  with_items:
-    - {name: python-iptables, version: 0.12.0}
-=======
   pip:
     name: python-iptables
     version: 0.12.0
     executable: pip3
->>>>>>> 25d0b3a7
   become: yes
   environment: "{{ openbach_proxies }}"
   
