--- conflicted
+++ resolved
@@ -1,10 +1,5 @@
 ---
 
 software: OpenBACH
-<<<<<<< HEAD
-version: 2.5.0
-release_date: Dec 21, 2022
-=======
 version: 2.6.0
-release_date: May 21, 2025
->>>>>>> 0355303a
+release_date: May 21, 2025